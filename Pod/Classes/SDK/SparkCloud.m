--- conflicted
+++ resolved
@@ -63,12 +63,12 @@
         {
             self.token.delegate = self;
         }
-        
+
         // Init HTTP manager
         self.manager = [[AFHTTPSessionManager alloc] initWithBaseURL:self.baseURL];
         self.manager.responseSerializer = [AFJSONResponseSerializer serializer];
         [self.manager.requestSerializer setTimeoutInterval:GLOBAL_API_TIMEOUT_INTERVAL];
-        
+
         // init event listeners internal dictionary
         self.eventListenersDict = [NSMutableDictionary new];
         if (!self.manager)
@@ -127,13 +127,9 @@
 
 
 #pragma mark SDK public functions
-<<<<<<< HEAD
--(NSURLSessionDataTask *)loginWithUser:(NSString *)user password:(NSString *)password completion:(void (^)(NSError *error))completion
-=======
--(void)loginWithUser:(NSString *)user
+-(NSURLSessionDataTask *)loginWithUser:(NSString *)user
             password:(NSString *)password
           completion:(void (^)(NSError *))completion
->>>>>>> 75d6c9ef
 {
     // non default params
     NSDictionary *params = @{
@@ -141,11 +137,11 @@
                              @"username": user,
                              @"password": password,
                              };
-    
+
 //    NSDictionary *OAuthClientCredentialsDict = [NSDictionary dictionaryWithContentsOfFile:[[NSBundle mainBundle] pathForResource:@"OAuthClientCredentials" ofType:@"plist"]];
 //    NSString *clientId = OAuthClientCredentialsDict[@"clientId"];
 //    NSString *clientSecret = OAuthClientCredentialsDict[@"clientSecret"];
-    
+
     if (!self.OAuthClientId)
     {
         self.OAuthClientId = @"particle";
@@ -154,12 +150,12 @@
     {
         self.OAuthClientSecret = @"particle";
     }
-    
-    
+
+
     [self.manager.requestSerializer setAuthorizationHeaderFieldWithUsername:self.OAuthClientId password:self.OAuthClientSecret];
     // OAuth login
     NSURLSessionDataTask *task = [self.manager POST:@"oauth/token" parameters:params progress:nil success:^(NSURLSessionDataTask * _Nonnull task, id  _Nullable responseObject) {
-        
+
         NSDictionary *responseDict = responseObject;
 
         self.token = [[SparkAccessToken alloc] initWithNewSession:responseDict];
@@ -168,22 +164,18 @@
             self.token.delegate = self;
             self.user = [[SparkUser alloc] initWithUser:user andPassword:password];
         }
-        
+
         if (completion)
         {
             completion(nil);
         }
     } failure:^(NSURLSessionDataTask * _Nullable task, NSError * _Nonnull error) {
         NSHTTPURLResponse *serverResponse = (NSHTTPURLResponse *)task.response;
-        
+
         // check type of error?
         if (completion)
         {
-<<<<<<< HEAD
             completion([NSError errorWithDomain:error.domain code:serverResponse.statusCode userInfo:error.userInfo]);
-=======
-            completion([NSError errorWithDomain:error.domain code:operation.response.statusCode userInfo:error.userInfo]);
->>>>>>> 75d6c9ef
         }
 
         NSData *errorData = error.userInfo[AFNetworkingOperationFailingURLResponseDataErrorKey];
@@ -193,27 +185,23 @@
             NSLog(@"! loginWithUser %@ Failed (status code %d): %@", task.originalRequest.URL,(int)serverResponse.statusCode,serializedFailedBody);
         }
     }];
-    
+
     [self.manager.requestSerializer clearAuthorizationHeader];
-    
-    return task;
-}
-
-<<<<<<< HEAD
--(NSURLSessionDataTask *)signupWithUser:(NSString *)user password:(NSString *)password completion:(void (^)(NSError *))completion
-=======
--(void)signupWithUser:(NSString *)user
+
+    return task;
+}
+
+-(NSURLSessionDataTask *)signupWithUser:(NSString *)user
              password:(NSString *)password
            completion:(void (^)(NSError *))completion
->>>>>>> 75d6c9ef
-{
-    
+{
+
     // non default params
     NSDictionary *params = @{
                              @"username": user,
                              @"password": password,
                              };
-    
+
     NSURLSessionDataTask *task = [self.manager POST:@"/v1/users/" parameters:params progress:nil success:^(NSURLSessionDataTask * _Nonnull task, id  _Nullable responseObject)
     {
          NSDictionary *responseDict = responseObject;
@@ -238,15 +226,9 @@
          // check type of error?
          if (completion)
          {
-<<<<<<< HEAD
              completion([NSError errorWithDomain:error.domain code:serverResponse.statusCode userInfo:error.userInfo]);
          }
 
-=======
-             completion([NSError errorWithDomain:error.domain code:operation.response.statusCode userInfo:error.userInfo]);
-         }
-         
->>>>>>> 75d6c9ef
          NSData *errorData = error.userInfo[AFNetworkingOperationFailingURLResponseDataErrorKey];
          if (errorData)
          {
@@ -254,21 +236,17 @@
              NSLog(@"! signupWithUser %@ Failed (status code %d): %@",task.originalRequest.URL,(int)serverResponse.statusCode,serializedFailedBody);
          }
     }];
-    
+
     [self.manager.requestSerializer clearAuthorizationHeader];
-    
-    return task;
-}
-
-
-<<<<<<< HEAD
--(NSURLSessionDataTask *)signupWithCustomer:(NSString *)email password:(NSString *)password orgSlug:(NSString *)orgSlug completion:(void (^)(NSError *))completion
-=======
--(void)signupWithCustomer:(NSString *)email
+
+    return task;
+}
+
+
+-(NSURLSessionDataTask *)signupWithCustomer:(NSString *)email
                  password:(NSString *)password
                   orgSlug:(NSString *)orgSlug
                completion:(void (^)(NSError *))completion
->>>>>>> 75d6c9ef
 {
     if ((!orgSlug) || ([orgSlug isEqualToString:@""]))
     {
@@ -279,7 +257,7 @@
     {
         completion([self makeErrorWithDescription:@"Client OAuth credentials must be set to create a new customer" code:1010]);
     }
-    
+
     [self.manager.requestSerializer setAuthorizationHeaderFieldWithUsername:self.OAuthClientId password:self.OAuthClientSecret];
 
     // non default params
@@ -288,26 +266,26 @@
                              @"password": password,
                              @"grant_type" : @"client_credentials",
                              } mutableCopy];
-    
+
 //    if (inviteCode)
 //        params[@"activation_code"] = inviteCode;
-    
+
     NSString *url = [NSString stringWithFormat:@"/v1/orgs/%@/customers",orgSlug];
     NSLog(@"Signing up customer...");
-    
+
     NSURLSessionDataTask *task = [self.manager POST:url parameters:params progress:nil success:^(NSURLSessionDataTask * _Nonnull task, id  _Nullable responseObject)
     {
          NSHTTPURLResponse *serverResponse = (NSHTTPURLResponse *)task.response;
          NSDictionary *responseDict = responseObject;
          NSLog(@"Got status code %d, and response: %@",(int)serverResponse.statusCode,responseDict);
-         
+
          self.token = [[SparkAccessToken alloc] initWithNewSession:responseDict];
          if (self.token) // customer login was successful
          {
              self.token.delegate = self;
              self.user = [[SparkUser alloc] initWithUser:email andPassword:password]; // TODO: fix that to refresh token behaviour
         }
-         
+
          if (completion)
          {
              if (serverResponse.statusCode == 201)
@@ -320,7 +298,6 @@
                  completion([self makeErrorWithDescription:errorDesc code:1004]);
              }
          }
-<<<<<<< HEAD
     } failure:^(NSURLSessionDataTask * _Nullable task, NSError * _Nonnull error)
     {
          NSHTTPURLResponse *serverResponse = (NSHTTPURLResponse *)task.response;
@@ -329,18 +306,7 @@
          {
              completion([NSError errorWithDomain:error.domain code:serverResponse.statusCode userInfo:error.userInfo]);
          }
-        
-=======
-     } failure:^(AFHTTPRequestOperation *operation, NSError *error) {
-         
-         // TODO: check type of error?
-         
-         if (completion)
-         {
-             completion([NSError errorWithDomain:error.domain code:operation.response.statusCode userInfo:error.userInfo]);
-         }
-         
->>>>>>> 75d6c9ef
+
          NSData *errorData = error.userInfo[AFNetworkingOperationFailingURLResponseDataErrorKey];
          if (errorData)
          {
@@ -348,9 +314,9 @@
              NSLog(@"! signupWithCustomer %@ Failed (status code %d): %@", url, (int)serverResponse.statusCode,serializedFailedBody);
          }
     }];
-    
+
     [self.manager.requestSerializer clearAuthorizationHeader];
-    
+
     return task;
 }
 
@@ -360,58 +326,17 @@
     [self.user removeSession];
 }
 
-<<<<<<< HEAD
--(NSURLSessionDataTask *)claimDevice:(NSString *)deviceID completion:(void (^)(NSError *))completion
-=======
--(void)claimDevice:(NSString *)deviceID
+-(NSURLSessionDataTask *)claimDevice:(NSString *)deviceID
         completion:(void (^)(NSError *))completion
->>>>>>> 75d6c9ef
 {
     NSString *authorization = [NSString stringWithFormat:@"Bearer %@",self.token.accessToken];
     [self.manager.requestSerializer setValue:authorization forHTTPHeaderField:@"Authorization"];
 
     NSMutableDictionary *params = [NSMutableDictionary new]; //[self defaultParams];
     params[@"id"] = deviceID;
-<<<<<<< HEAD
     
     NSURLSessionDataTask *task = [self.manager POST:@"/v1/devices" parameters:params progress:nil success:^(NSURLSessionDataTask * _Nonnull task, id  _Nullable responseObject)
     {
-        if (completion)
-        {
-            NSMutableDictionary *responseDict = responseObject;
-            
-            if ([responseDict[@"ok"] boolValue])
-            {
-                completion(nil);
-            } else
-            {
-                completion([self makeErrorWithDescription:@"Could not claim device" code:1002]);
-            }
-            
-        }
-    } failure:^(NSURLSessionDataTask * _Nullable task, NSError * _Nonnull error) {
-        NSHTTPURLResponse *serverResponse = (NSHTTPURLResponse *)task.response;
-        // check type of error?
-        if (completion)
-        {
-            completion([NSError errorWithDomain:error.domain code:serverResponse.statusCode userInfo:error.userInfo]);
-        }
-        
-        NSData *errorData = error.userInfo[AFNetworkingOperationFailingURLResponseDataErrorKey];
-        if (errorData)
-        {
-            NSDictionary *serializedFailedBody = [NSJSONSerialization JSONObjectWithData:errorData options:kNilOptions error:nil];
-            NSLog(@"! claimDevice %@ Failed (status code %d): %@",task.originalRequest.URL,(int)serverResponse.statusCode,serializedFailedBody);
-        }
-    }];
-    
-    return task;
-}
-
--(NSURLSessionDataTask *)getDevice:(NSString *)deviceID completion:(void (^)(SparkDevice *, NSError *))completion
-=======
-    [self.manager POST:@"/v1/devices" parameters:params success:^(AFHTTPRequestOperation *operation, id responseObject)
-     {
          if (completion)
          {
              NSMutableDictionary *responseDict = responseObject;
@@ -420,33 +345,33 @@
                  completion(nil);
              else
                  completion([self makeErrorWithDescription:@"Could not claim device" code:1002]);
-                 
+
          }
-     } failure:^(AFHTTPRequestOperation *operation, NSError *error) {
-         // check type of error?
-         if (completion)
-             completion([NSError errorWithDomain:error.domain code:operation.response.statusCode userInfo:error.userInfo]);
-         
-         NSData *errorData = error.userInfo[AFNetworkingOperationFailingURLResponseDataErrorKey];
-         if (errorData)
-         {
-
-             NSDictionary *serializedFailedBody = [NSJSONSerialization JSONObjectWithData:errorData options:kNilOptions error:nil];
-             NSLog(@"! claimDevice %@ Failed (status code %d): %@",operation.request.URL,(int)operation.response.statusCode,serializedFailedBody);
-         }
-
-     }];
-}
-
--(void)getDevice:(NSString *)deviceID
+    } failure:^(NSURLSessionDataTask * _Nullable task, NSError * _Nonnull error) {
+        NSHTTPURLResponse *serverResponse = (NSHTTPURLResponse *)task.response;
+        if (completion)
+        {
+            completion([NSError errorWithDomain:error.domain code:serverResponse.statusCode userInfo:error.userInfo]);
+        }
+        
+        NSData *errorData = error.userInfo[AFNetworkingOperationFailingURLResponseDataErrorKey];
+        if (errorData)
+        {
+            NSDictionary *serializedFailedBody = [NSJSONSerialization JSONObjectWithData:errorData options:kNilOptions error:nil];
+            NSLog(@"! claimDevice %@ Failed (status code %d): %@",task.originalRequest.URL,(int)serverResponse.statusCode,serializedFailedBody);
+        }
+    }];
+    return task;
+}
+
+-(NSURLSessionDataTask *)getDevice:(NSString *)deviceID
       completion:(void (^)(SparkDevice *, NSError *))completion
->>>>>>> 75d6c9ef
 {
     NSString *authorization = [NSString stringWithFormat:@"Bearer %@",self.token.accessToken];
     [self.manager.requestSerializer setValue:authorization forHTTPHeaderField:@"Authorization"];
 
     NSString *urlPath = [NSString stringWithFormat:@"/v1/devices/%@",deviceID];
-    
+
     NSURLSessionDataTask *task = [self.manager GET:urlPath parameters:nil progress:nil success:^(NSURLSessionDataTask * _Nonnull task, id  _Nullable responseObject)
     {
          if (completion)
@@ -457,18 +382,18 @@
              {
                 completion(device, nil);
              }
-             
+
          }
     } failure:^(NSURLSessionDataTask * _Nullable task, NSError * _Nonnull error)
     {
          // check type of error?
-        
+
         NSHTTPURLResponse *serverResponse = (NSHTTPURLResponse *)task.response;
         if (completion)
         {
             completion(nil, [NSError errorWithDomain:error.domain code:serverResponse.statusCode userInfo:error.userInfo]);
         }
-        
+
         NSData *errorData = error.userInfo[AFNetworkingOperationFailingURLResponseDataErrorKey];
         if (errorData)
         {
@@ -476,26 +401,22 @@
             NSLog(@"! getDevice %@ Failed (status code %d): %@",task.originalRequest.URL,(int)serverResponse.statusCode,serializedFailedBody);
         }
     }];
-    
-    return task;
-}
-
-
-<<<<<<< HEAD
--(NSURLSessionDataTask *)getDevices:(void (^)(NSArray *sparkDevices, NSError *error))completion
-=======
--(void)getDevices:(void (^)(NSArray<SparkDevice *> *, NSError *))completion
->>>>>>> 75d6c9ef
+
+    return task;
+}
+
+
+-(NSURLSessionDataTask *)getDevices:(void (^)(NSArray<SparkDevice *> *, NSError *))completion
 {
     NSString *authorization = [NSString stringWithFormat:@"Bearer %@",self.token.accessToken];
     [self.manager.requestSerializer setValue:authorization forHTTPHeaderField:@"Authorization"];
-    
+
     NSURLSessionDataTask *task = [self.manager GET:@"/v1/devices" parameters:nil progress:nil success:^(NSURLSessionDataTask * _Nonnull task, id  _Nullable responseObject)
     {
-        
+
          if (completion)
          {
-             
+
              NSArray *responseList = responseObject;
              NSMutableArray *queryDeviceIDList = [[NSMutableArray alloc] init];
              __block NSMutableArray *deviceList = [[NSMutableArray alloc] init];
@@ -519,27 +440,27 @@
                              [deviceList addObject:device];
                          }
                      }
-                     
+
                  }
              }
-             
+
              // iterate thru deviceList and create SparkDevice instances through query
              __block dispatch_group_t group = dispatch_group_create();
-             
+
              for (NSString *deviceID in queryDeviceIDList)
              {
                  dispatch_group_enter(group);
                  [self getDevice:deviceID completion:^(SparkDevice *device, NSError *error) {
                      if ((!error) && (device))
                          [deviceList addObject:device];
-                     
+
                      if ((error) && (!deviceError)) // if there wasn't an error before cache it
                          deviceError = error;
-                     
+
                      dispatch_group_leave(group);
                  }];
              }
-             
+
              // call user's completion block on main thread after all concurrent GET requests finished and SparkDevice instances created
              dispatch_group_notify(group, dispatch_get_main_queue(), ^{
                  if (completion)
@@ -558,9 +479,9 @@
                      }
                  }
              });
-             
-             
-             
+
+
+
          }
     } failure:^(NSURLSessionDataTask * _Nullable task, NSError * _Nonnull error)
     {
@@ -570,7 +491,7 @@
         {
             completion(nil, [NSError errorWithDomain:error.domain code:serverResponse.statusCode userInfo:error.userInfo]);
         }
-        
+
         NSData *errorData = error.userInfo[AFNetworkingOperationFailingURLResponseDataErrorKey];
         if (errorData)
         {
@@ -578,23 +499,16 @@
             NSLog(@"! getDevices %@ Failed (status code %d): %@",task.originalRequest.URL,(int)serverResponse.statusCode,serializedFailedBody);
         }
     }];
-    
-    return task;
-}
-
-<<<<<<< HEAD
-
-
--(NSURLSessionDataTask *)generateClaimCode:(void(^)(NSString *claimCode, NSArray *userClaimedDeviceIDs, NSError *error))completion;
-=======
--(void)generateClaimCode:(void(^)(NSString * claimCode, NSArray<NSString *> * userClaimedDeviceIDs, NSError * error))completion;
->>>>>>> 75d6c9ef
+
+    return task;
+}
+
+-(NSURLSessionDataTask *)generateClaimCode:(void(^)(NSString * claimCode, NSArray<NSString *> * userClaimedDeviceIDs, NSError * error))completion;
 {
     NSString *authorization = [NSString stringWithFormat:@"Bearer %@",self.token.accessToken];
     [self.manager.requestSerializer setValue:authorization forHTTPHeaderField:@"Authorization"];
 
     NSString *urlPath = [NSString stringWithFormat:@"/v1/device_claims"];
-<<<<<<< HEAD
     NSURLSessionDataTask *task = [self.manager POST:urlPath parameters:nil progress:nil success:^(NSURLSessionDataTask * _Nonnull task, id  _Nullable responseObject)
     {
         if (completion)
@@ -617,7 +531,7 @@
                 completion(nil, nil, [self makeErrorWithDescription:@"Could not generate a claim code" code:1005]); //TODO: collect all codes to a table
             }
         }
-        
+
     } failure:^(NSURLSessionDataTask * _Nullable task, NSError * _Nonnull error)
     {
         NSHTTPURLResponse *serverResponse = (NSHTTPURLResponse *)task.response;
@@ -625,7 +539,7 @@
         {
             completion(nil, nil, [NSError errorWithDomain:error.domain code:serverResponse.statusCode userInfo:error.userInfo]);
         }
-        
+
         NSData *errorData = error.userInfo[AFNetworkingOperationFailingURLResponseDataErrorKey];
         if (errorData)
         {
@@ -633,64 +547,24 @@
             NSLog(@"! generateClaimCode %@ Failed (status code %d): %@",task.originalRequest.URL,(int)serverResponse.statusCode,serializedFailedBody);
         }
     }];
-    
-    return task;
-}
-
-
-
--(NSURLSessionDataTask *)generateClaimCodeForOrganization:(NSString *)orgSlug andProduct:(NSString *)productSlug withActivationCode:(NSString *)activationCode completion:(void(^)(NSString *claimCode, NSArray *userClaimedDeviceIDs, NSError *error))completion;
-=======
-     [self.manager POST:urlPath parameters:nil success:^(AFHTTPRequestOperation *operation, id responseObject)
-     {
-         if (completion)
-         {
-             NSDictionary *responseDict = responseObject;
-             if (responseDict[@"claim_code"])
-             {
-                 NSArray *claimedDeviceIDs = responseDict[@"device_ids"];
-                 if ((claimedDeviceIDs) && (claimedDeviceIDs.count > 0))
-                 {
-                     completion(responseDict[@"claim_code"], responseDict[@"device_ids"], nil);
-                 }
-                 else
-                 {
-                     completion(responseDict[@"claim_code"], nil, nil);
-                 }
-             }
-             else
-             {
-                 completion(nil, nil, [self makeErrorWithDescription:@"Could not generate a claim code" code:1005]); //TODO: collect all codes to a table
-             }
-         }
-         
-     } failure:^(AFHTTPRequestOperation *operation, NSError *error) {
-         if (completion)
-             completion(nil, nil, [NSError errorWithDomain:error.domain code:operation.response.statusCode userInfo:error.userInfo]);
-         NSData *errorData = error.userInfo[AFNetworkingOperationFailingURLResponseDataErrorKey];
-         if (errorData)
-         {
-             NSDictionary *serializedFailedBody = [NSJSONSerialization JSONObjectWithData:errorData options:kNilOptions error:nil];
-             NSLog(@"! generateClaimCode %@ Failed (status code %d): %@",operation.request.URL,(int)operation.response.statusCode,serializedFailedBody);
-         }
-     }];
-}
-
--(void)generateClaimCodeForOrganization:(NSString *)orgSlug
+
+    return task;
+}
+
+-(NSURLSessionDataTask *)generateClaimCodeForOrganization:(NSString *)orgSlug
                              andProduct:(NSString *)productSlug
                      withActivationCode:(NSString *)activationCode
                              completion:(void(^)(NSString * claimCode, NSArray<NSString *> * userClaimedDeviceIDs, NSError * error))completion;
->>>>>>> 75d6c9ef
 {
     NSString *authorization = [NSString stringWithFormat:@"Bearer %@",self.token.accessToken];
     [self.manager.requestSerializer setValue:authorization forHTTPHeaderField:@"Authorization"];
 
-    
+
     NSDictionary *params;
     if (activationCode)
         params = @{@"activation_code" : activationCode};
 
-    
+
     NSString *urlPath = [NSString stringWithFormat:@"/v1/orgs/%@/products/%@/device_claims",orgSlug,productSlug];
     NSURLSessionDataTask *task = [self.manager POST:urlPath parameters:params progress:nil success:^(NSURLSessionDataTask * _Nonnull task, id  _Nullable responseObject)
     {
@@ -714,7 +588,7 @@
                 completion(nil, nil, [self makeErrorWithDescription:@"Could not generate a claim code" code:1007]);
             }
         }
-        
+
     } failure:^(NSURLSessionDataTask * _Nullable task, NSError * _Nonnull error)
     {
         NSHTTPURLResponse *serverResponse = (NSHTTPURLResponse *)task.response;
@@ -724,28 +598,23 @@
             NSDictionary *serializedFailedBody = [NSJSONSerialization JSONObjectWithData:errorData options:kNilOptions error:nil];
             NSLog(@"! generateClaimCodeForOrganization %@ Failed (status code %d): %@",task.originalRequest.URL,(int)serverResponse.statusCode,serializedFailedBody);
         }
-        
+
         if (completion) {
             completion(nil, nil, [NSError errorWithDomain:error.domain code:serverResponse.statusCode userInfo:error.userInfo]);
         }
     }];
-    
-    return task;
-}
-
-<<<<<<< HEAD
--(NSURLSessionDataTask *)requestPasswordResetForCustomer:(NSString *)orgSlug email:(NSString *)email completion:(void (^)(NSError *))completion
-=======
-
--(void)requestPasswordResetForCustomer:(NSString *)orgSlug
+
+    return task;
+}
+
+-(NSURLSessionDataTask *)requestPasswordResetForCustomer:(NSString *)orgSlug
                                  email:(NSString *)email
                             completion:(void (^)(NSError *))completion
->>>>>>> 75d6c9ef
 {
     NSDictionary *params = @{@"email": email};
     NSString *urlPath = [NSString stringWithFormat:@"/v1/orgs/%@/customers/reset_password",orgSlug];
-    
-    
+
+
     NSURLSessionDataTask *task = [self.manager POST:urlPath parameters:params progress:nil success:^(NSURLSessionDataTask * _Nonnull task, id  _Nullable responseObject)
     {
         if (completion) // TODO: check responses
@@ -754,56 +623,6 @@
         }
     } failure:^(NSURLSessionDataTask * _Nullable task, NSError * _Nonnull error)
     {
-        NSHTTPURLResponse *serverResponse = (NSHTTPURLResponse *)task.response;
-        if (completion)
-        {
-            // make error have the HTTP response status code
-<<<<<<< HEAD
-            // TODO: for all
-            completion([NSError errorWithDomain:error.domain code:serverResponse.statusCode userInfo:error.userInfo]);
-        }
-        
-        NSData *errorData = error.userInfo[AFNetworkingOperationFailingURLResponseDataErrorKey];
-        if (errorData)
-        {
-            NSDictionary *serializedFailedBody = [NSJSONSerialization JSONObjectWithData:errorData options:kNilOptions error:nil];
-            NSLog(@"! requestPasswordReset %@ Failed (status code %d): %@",task.originalRequest.URL,(int)serverResponse.statusCode,serializedFailedBody);
-        }
-    }];
-    
-    return task;
-}
-
-
-- (NSURLSessionDataTask *)requestPasswordResetForUser:(NSString *)email completion:(void (^)(NSError *))completion
-=======
-             // TODO: for all
-             completion([NSError errorWithDomain:error.domain code:operation.response.statusCode userInfo:error.userInfo]);
-         }
-         
-         NSData *errorData = error.userInfo[AFNetworkingOperationFailingURLResponseDataErrorKey];
-         if (errorData)
-         {
-             NSDictionary *serializedFailedBody = [NSJSONSerialization JSONObjectWithData:errorData options:kNilOptions error:nil];
-             NSLog(@"! requestPasswordReset %@ Failed (status code %d): %@",operation.request.URL,(int)operation.response.statusCode,serializedFailedBody);
-         }
-     }];
-}
-
--(void)requestPasswordResetForUser:(NSString *)email
-                        completion:(void (^)(NSError *))completion
->>>>>>> 75d6c9ef
-{
-    NSDictionary *params = @{@"email": email};
-    NSString *urlPath = [NSString stringWithFormat:@"/v1/user/password-reset"];
-    
-    NSURLSessionDataTask *task = [self.manager POST:urlPath parameters:params progress:nil success:^(NSURLSessionDataTask * _Nonnull task, id  _Nullable responseObject)
-    {
-        if (completion) // TODO: check responses
-        {
-            completion(nil);
-        }
-    } failure:^(NSURLSessionDataTask * _Nullable task, NSError * _Nonnull error) {
         NSHTTPURLResponse *serverResponse = (NSHTTPURLResponse *)task.response;
         if (completion)
         {
@@ -811,29 +630,57 @@
             // TODO: for all
             completion([NSError errorWithDomain:error.domain code:serverResponse.statusCode userInfo:error.userInfo]);
         }
-        
+
         NSData *errorData = error.userInfo[AFNetworkingOperationFailingURLResponseDataErrorKey];
         if (errorData)
         {
-            
+            NSDictionary *serializedFailedBody = [NSJSONSerialization JSONObjectWithData:errorData options:kNilOptions error:nil];
+            NSLog(@"! requestPasswordReset %@ Failed (status code %d): %@",task.originalRequest.URL,(int)serverResponse.statusCode,serializedFailedBody);
+        }
+    }];
+
+    return task;
+}
+
+-(NSURLSessionDataTask *)requestPasswordResetForUser:(NSString *)email
+                        completion:(void (^)(NSError *))completion
+{
+    NSDictionary *params = @{@"email": email};
+    NSString *urlPath = [NSString stringWithFormat:@"/v1/user/password-reset"];
+
+    NSURLSessionDataTask *task = [self.manager POST:urlPath parameters:params progress:nil success:^(NSURLSessionDataTask * _Nonnull task, id  _Nullable responseObject)
+    {
+        if (completion) // TODO: check responses
+        {
+            completion(nil);
+        }
+    } failure:^(NSURLSessionDataTask * _Nullable task, NSError * _Nonnull error) {
+        NSHTTPURLResponse *serverResponse = (NSHTTPURLResponse *)task.response;
+        if (completion)
+        {
+            // make error have the HTTP response status code
+            // TODO: for all
+            completion([NSError errorWithDomain:error.domain code:serverResponse.statusCode userInfo:error.userInfo]);
+        }
+
+        NSData *errorData = error.userInfo[AFNetworkingOperationFailingURLResponseDataErrorKey];
+        if (errorData)
+        {
+
             NSDictionary *serializedFailedBody = [NSJSONSerialization JSONObjectWithData:errorData options:kNilOptions error:nil];
             NSLog(@"! requestPasswordResetForUser %@ Failed (status code %d): %@",task.originalRequest.URL,(int)serverResponse.statusCode,serializedFailedBody);
         }
     }];
-    
+
     return task;
 }
 
 #pragma mark Internal use methods
-<<<<<<< HEAD
--(NSURLSessionDataTask *)listTokens:(NSString *)user password:(NSString *)password
-=======
--(void)listTokens:(NSString *)user
+-(NSURLSessionDataTask *)listTokens:(NSString *)user
          password:(NSString *)password
->>>>>>> 75d6c9ef
 {
     [self.manager.requestSerializer setAuthorizationHeaderFieldWithUsername:user password:password];
-    
+
     NSURLSessionDataTask *task = [self.manager GET:@"/v1/access_tokens" parameters:nil progress:nil success:^(NSURLSessionDataTask * _Nonnull task, id  _Nullable responseObject)
     {
         NSArray *responseArr = responseObject;
@@ -842,15 +689,12 @@
     {
         NSLog(@"listTokens %@",[error localizedDescription]);
     }];
-    
+
     [self.manager.requestSerializer clearAuthorizationHeader];
-    
-    return task;
-}
-
-<<<<<<< HEAD
--(NSError *)makeErrorWithDescription:(NSString *)desc code:(NSInteger)errorCode
-=======
+
+    return task;
+}
+
 /*
 - (NSMutableDictionary *)defaultParams
 {
@@ -864,7 +708,6 @@
 
 -(NSError *)makeErrorWithDescription:(NSString *)desc
                                 code:(NSInteger)errorCode
->>>>>>> 75d6c9ef
 {
     NSMutableDictionary *errorDetail = [NSMutableDictionary dictionary];
     [errorDetail setValue:desc forKey:NSLocalizedDescriptionKey];
@@ -887,17 +730,17 @@
 
     // TODO: add eventHandler + source to an internal dictionary so it will be removeable later by calling removeEventListener on saved Source
     EventSource *source = [EventSource eventSourceWithURL:url timeoutInterval:30.0f queue:dispatch_get_global_queue(DISPATCH_QUEUE_PRIORITY_BACKGROUND, 0) accessToken:self.accessToken];
-    
+
     //    if (eventName == nil)
     //        eventName = @"no_name";
-    
+
     // - event example -
     // event: Temp
     // data: {"data":"Temp1 is 41.900002 F, Temp2 is $f F","ttl":"60","published_at":"2015-01-13T01:23:12.269Z","coreid":"53ff6e066667574824151267"}
-    
+
     //    [source addEventListener:@"" handler:^(Event *event) { //event name
 //    [source onMessage:
-    
+
      EventSourceEventHandler handler = ^void(Event *event) {
         if (eventHandler)
         {
@@ -914,7 +757,7 @@
                     jsonDict = [NSJSONSerialization JSONObjectWithData:event.data options:0 error:&error];
                     eventDict = [jsonDict mutableCopy];
                 }
-                
+
                 if ((eventDict) && (!error))
                 {
                     if (event.name)
@@ -930,15 +773,15 @@
                 }
             }
         }
-        
+
     };
-    
+
     [source onMessage:handler]; // bind the handler
-    
+
     id eventListenerID = [NSUUID UUID]; // create the eventListenerID
     self.eventListenersDict[eventListenerID] = @{kEventListenersDictHandlerKey : handler,
                                                  kEventListenersDictEventSourceKey : source}; // save it in the internal dictionary for future unsubscribing
-    
+
     return eventListenerID;
 }
 
@@ -969,7 +812,7 @@
     {
         endpoint = [NSString stringWithFormat:@"%@/v1/events/%@", self.baseURL, eventNamePrefix];
     }
-    
+
     return [self subscribeToEventWithURL:[NSURL URLWithString:endpoint] handler:eventHandler];
 }
 
@@ -988,9 +831,9 @@
     {
         endpoint = [NSString stringWithFormat:@"%@/v1/devices/events/%@", self.baseURL, eventNamePrefix];
     }
-    
+
     return [self subscribeToEventWithURL:[NSURL URLWithString:endpoint] handler:eventHandler];
-    
+
 }
 
 -(id)subscribeToDeviceEventsWithPrefix:(NSString *)eventNamePrefix
@@ -1008,31 +851,27 @@
     {
         endpoint = [NSString stringWithFormat:@"%@/v1/devices/%@/events/%@", self.baseURL, deviceID, eventNamePrefix];
     }
-    
+
     return [self subscribeToEventWithURL:[NSURL URLWithString:endpoint] handler:eventHandler];
 }
 
 
 
-<<<<<<< HEAD
--(NSURLSessionDataTask *)publishEventWithName:(NSString *)eventName data:(NSString *)data isPrivate:(BOOL)isPrivate ttl:(NSUInteger)ttl completion:(void (^)(NSError *))completion
-=======
--(void)publishEventWithName:(NSString *)eventName
+-(NSURLSessionDataTask *)publishEventWithName:(NSString *)eventName
                        data:(NSString *)data
                   isPrivate:(BOOL)isPrivate
                         ttl:(NSUInteger)ttl
                  completion:(void (^)(NSError *))completion
->>>>>>> 75d6c9ef
 {
     NSMutableDictionary *params = [NSMutableDictionary new];
     NSString *authorization = [NSString stringWithFormat:@"Bearer %@",self.token.accessToken];
     [self.manager.requestSerializer setValue:authorization forHTTPHeaderField:@"Authorization"];
-    
+
     params[@"name"] = eventName;
     params[@"data"] = data;
     params[@"private"] = isPrivate ? @"true" : @"false";
     params[@"ttl"] = [NSString stringWithFormat:@"%lu", (unsigned long)ttl];
-    
+
     NSURLSessionDataTask *task = [self.manager POST:@"/v1/devices/events" parameters:params progress:nil success:^(NSURLSessionDataTask * _Nonnull task, id  _Nullable responseObject)
     {
         if (completion)
@@ -1055,13 +894,9 @@
          {
              completion(error);
          }
-<<<<<<< HEAD
-    }];
-    
-    return task;
-=======
-     }];
->>>>>>> 75d6c9ef
+    }];
+
+    return task;
 }
 
 @end