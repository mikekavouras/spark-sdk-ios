--- conflicted
+++ resolved
@@ -56,13 +56,9 @@
  *  @param password   Password
  *  @param completion Completion block will be called when login finished, NSError object will be passed in case of an error, nil if success
  */
-<<<<<<< HEAD
--(NSURLSessionDataTask *)loginWithUser:(NSString *)user password:(NSString *)password completion:(void (^)(NSError *error))completion;
-=======
--(void)loginWithUser:(NSString * _Nonnull)user
-            password:(NSString * _Nonnull)password
-          completion:(void (^ _Nullable)(NSError * _Nullable error))completion;
->>>>>>> 75d6c9ef
+-(NSURLSessionDataTask * _Nullable)loginWithUser:(NSString * _Nonnull)user
+                                        password:(NSString * _Nonnull)password
+                                      completion:(void (^ _Nullable)(NSError * _Nullable error))completion;
 
 /**
  *  Sign up with new account credentials to Spark cloud
@@ -71,13 +67,9 @@
  *  @param password   Required password
  *  @param completion Completion block will be called when sign-up finished, NSError object will be passed in case of an error, nil if success
  */
-<<<<<<< HEAD
--(NSURLSessionDataTask *)signupWithUser:(NSString *)user password:(NSString *)password completion:(void (^)(NSError *error))completion;
-=======
--(void)signupWithUser:(NSString * _Nonnull)user
-             password:(NSString * _Nonnull)password
-           completion:(void (^ _Nullable)(NSError * _Nullable error))completion;
->>>>>>> 75d6c9ef
+-(NSURLSessionDataTask * _Nullable)signupWithUser:(NSString * _Nonnull)user
+                                         password:(NSString * _Nonnull)password
+                                       completion:(void (^ _Nullable)(NSError * _Nullable error))completion;
 
 
 /**
@@ -88,14 +80,10 @@
  *  @param orgSlug    Organization string to include in cloud API endpoint URL
  *  @param completion Completion block will be called when sign-up finished, NSError object will be passed in case of an error, nil if success
  */
-<<<<<<< HEAD
--(NSURLSessionDataTask *)signupWithCustomer:(NSString *)email password:(NSString *)password orgSlug:(NSString *)orgSlug completion:(void (^)(NSError *))completion;
-=======
--(void)signupWithCustomer:(NSString * _Nonnull)email
-                 password:(NSString * _Nonnull)password
-                  orgSlug:(NSString * _Nonnull)orgSlug
-               completion:(void (^ _Nullable)(NSError * _Nullable))completion;
->>>>>>> 75d6c9ef
+-(NSURLSessionDataTask *_Nullable)signupWithCustomer:(NSString * _Nonnull)email
+                                            password:(NSString * _Nonnull)password
+                                             orgSlug:(NSString * _Nonnull)orgSlug
+                                          completion:(void (^ _Nullable)(NSError * _Nullable))completion;
 
 /**
  *  Logout user, remove session data
@@ -109,17 +97,12 @@
  *  @param email      user email
  *  @param completion Completion block with NSError object if failure, nil if success
  */
-<<<<<<< HEAD
--(NSURLSessionDataTask *)requestPasswordResetForCustomer:(NSString *)orgSlug email:(NSString *)email completion:(void(^)(NSError *))completion;
--(NSURLSessionDataTask *)requestPasswordResetForUser:(NSString *)email completion:(void(^)(NSError *))completion;
-=======
--(void)requestPasswordResetForCustomer:(NSString * _Nonnull)orgSlug
-                                 email:(NSString * _Nonnull)email
-                            completion:(void(^ _Nullable)(NSError * _Nullable))completion;
-
--(void)requestPasswordResetForUser:(NSString * _Nonnull)email
-                        completion:(void(^ _Nullable)(NSError * _Nullable))completion;
->>>>>>> 75d6c9ef
+-(NSURLSessionDataTask * _Nullable)requestPasswordResetForCustomer:(NSString * _Nonnull)orgSlug
+                                                             email:(NSString * _Nonnull)email
+                                                        completion:(void(^ _Nullable)(NSError * _Nullable))completion;
+
+-(NSURLSessionDataTask * _Nullable)requestPasswordResetForUser:(NSString * _Nonnull)email
+                                                    completion:(void(^ _Nullable)(NSError * _Nullable))completion;
 
 #pragma mark Device management functions
 // --------------------------------------------------------------------------------------------------------------------------------------------------------
@@ -132,24 +115,16 @@
  *
  *  @param completion Completion block with the device instances array in case of success or with NSError object if failure
  */
-<<<<<<< HEAD
--(NSURLSessionDataTask *)getDevices:(void (^)(NSArray *sparkDevices, NSError *error))completion;
-=======
--(void)getDevices:(void (^ _Nonnull)(NSArray<SparkDevice *> * _Nullable sparkDevices, NSError * _Nullable error))completion;
->>>>>>> 75d6c9ef
-
-/**
- *  Get a specific device instance by its deviceID. If the device is offline the instance will contain only partial information the cloud has cached, 
+-(NSURLSessionDataTask * _Nullable)getDevices:(void (^ _Nonnull)(NSArray<SparkDevice *> * _Nullable sparkDevices, NSError * _Nullable error))completion;
+
+/**
+ *  Get a specific device instance by its deviceID. If the device is offline the instance will contain only partial information the cloud has cached,
  *  notice that the the request might also take quite some time to complete for offline devices.
  *
  *  @param deviceID   required deviceID
  *  @param completion Completion block with first arguemnt as the device instance in case of success or with second argument NSError object if operation failed
  */
-<<<<<<< HEAD
--(NSURLSessionDataTask *)getDevice:(NSString *)deviceID completion:(void (^)(SparkDevice *, NSError *))completion;
-=======
--(void)getDevice:(NSString * _Nonnull)deviceID completion:(void (^ _Nonnull)(SparkDevice * _Nullable, NSError * _Nullable))completion;
->>>>>>> 75d6c9ef
+-(NSURLSessionDataTask * _Nullable)getDevice:(NSString * _Nonnull)deviceID completion:(void (^ _Nonnull)(SparkDevice * _Nullable, NSError * _Nullable))completion;
 
 // Not available yet
 //-(void)publishEvent:(NSString *)eventName data:(NSData *)data;
@@ -160,22 +135,14 @@
  *  @param deviceID   required deviceID
  *  @param completion Completion block with NSError object if failure, nil if success
  */
-<<<<<<< HEAD
--(NSURLSessionDataTask *)claimDevice:(NSString *)deviceID completion:(void(^)(NSError *))completion;
-=======
--(void)claimDevice:(NSString * _Nonnull)deviceID completion:(void(^ _Nonnull)(NSError * _Nullable))completion;
->>>>>>> 75d6c9ef
+-(NSURLSessionDataTask * _Nullable)claimDevice:(NSString * _Nonnull)deviceID completion:(void(^ _Nonnull)(NSError * _Nullable))completion;
 
 /**
  *  Get a short-lived claiming token for transmitting to soon-to-be-claimed device in soft AP setup process
  *
  *  @param completion Completion block with claimCode string returned (48 random bytes base64 encoded to 64 ASCII characters), second argument is a list of the devices currently claimed by current session user and third is NSError object for failure, nil if success
  */
-<<<<<<< HEAD
--(NSURLSessionDataTask *)generateClaimCode:(void(^)(NSString *claimCode, NSArray *userClaimedDeviceIDs, NSError *error))completion;
-=======
--(void)generateClaimCode:(void(^ _Nonnull)(NSString * _Nullable claimCode, NSArray<NSString *> * _Nullable userClaimedDeviceIDs, NSError * _Nullable error))completion;
->>>>>>> 75d6c9ef
+-(NSURLSessionDataTask * _Nullable)generateClaimCode:(void(^ _Nonnull)(NSString * _Nullable claimCode, NSArray<NSString *> * _Nullable userClaimedDeviceIDs, NSError * _Nullable error))completion;
 
 
 /**
@@ -186,14 +153,10 @@
  *
  *  @param completion Completion block with claimCode string returned (48 random bytes base64 encoded to 64 ASCII characters), second argument is a list of the devices currently claimed by current session user and third is NSError object for failure, nil if success
  */
-<<<<<<< HEAD
--(NSURLSessionDataTask *)generateClaimCodeForOrganization:(NSString *)orgSlug andProduct:(NSString *)productSlug withActivationCode:(NSString *)activationCode completion:(void(^)(NSString *claimCode, NSArray *userClaimedDeviceIDs, NSError *error))completion;
-=======
--(void)generateClaimCodeForOrganization:(NSString * _Nonnull)orgSlug
+-(NSURLSessionDataTask * _Nullable)generateClaimCodeForOrganization:(NSString * _Nonnull)orgSlug
                              andProduct:(NSString * _Nonnull)productSlug
                      withActivationCode:(NSString * _Nullable)activationCode
                              completion:(void(^ _Nonnull)(NSString * _Nullable claimCode, NSArray<NSString *> * _Nullable userClaimedDeviceIDs, NSError * _Nullable error))completion;
->>>>>>> 75d6c9ef
 
 
 #pragma mark Events subsystem functions
@@ -221,7 +184,7 @@
                                   handler:(SparkEventHandler _Nullable)eventHandler;
 
 /**
- *  Subscribe to events from one specific device. If the API user has the device claimed, then she will receive all events, public and private, published by that device. 
+ *  Subscribe to events from one specific device. If the API user has the device claimed, then she will receive all events, public and private, published by that device.
  *  If the API user does not own the device she will only receive public events.
  *
  *  @param eventNamePrefix  Filter only events that match name eventNamePrefix, for exact match pass whole string, if nil/empty string is passed any event will trigger eventHandler
@@ -250,15 +213,11 @@
  *  @param ttl          TTL stands for Time To Live. It it the number of seconds that the event data is relevant and meaningful. For example, an outdoor temperature reading with a precision of integer degrees Celsius might have a TTL of somewhere between 600 (10 minutes) and 1800 (30 minutes).
  *                      The geolocation of a large piece of farm equipment that remains stationary most of the time but may be moved to a different field once in a while might have a TTL of 86400 (24 hours). After the TTL has passed, the information can be considered stale or out of date.
  */
-<<<<<<< HEAD
--(NSURLSessionDataTask *)publishEventWithName:(NSString *)eventName data:(NSString *)data isPrivate:(BOOL)isPrivate ttl:(NSUInteger)ttl completion:(void (^)(NSError *))completion;
-=======
--(void)publishEventWithName:(NSString * _Nonnull)eventName
+-(NSURLSessionDataTask * _Nullable)publishEventWithName:(NSString * _Nonnull)eventName
                        data:(NSString * _Nonnull)data
                   isPrivate:(BOOL)isPrivate
                         ttl:(NSUInteger)ttl
                  completion:(void (^ _Nullable)(NSError * _Nullable))completion;
->>>>>>> 75d6c9ef
 
 
 @end