//
//  SparkDevice.m
//  mobile-sdk-ios
//
//  Created by Ido Kleinman on 11/7/14.
//  Copyright (c) 2014-2015 Spark. All rights reserved.
//

#import "SparkDevice.h"
#import "SparkCloud.h"
#import <AFNetworking/AFNetworking.h>
#import <objc/runtime.h>

#define MAX_SPARK_FUNCTION_ARG_LENGTH 63

@interface SparkDevice()
@property (strong, nonatomic) NSString* id;
@property (nonatomic) BOOL connected; // might be impossible
@property (strong, nonatomic) NSArray *functions;
@property (strong, nonatomic) NSDictionary *variables;
@property (strong, nonatomic) NSString *version;
@property (nonatomic) SparkDeviceType type;
@property (nonatomic) BOOL requiresUpdate;
@property (nonatomic, strong) AFHTTPSessionManager *manager;
@property (atomic) NSInteger flashingTimeLeft;
@property (nonatomic, strong) NSTimer *flashingTimer;
@property (nonatomic, strong) NSURL *baseURL;
@end

@implementation SparkDevice

- (instancetype)initWithCoder:(NSCoder *)aDecoder
{
    NSString *id = [aDecoder decodeObjectForKey:@"id"];
    SparkDevice *device = [self initWithParams:@{@"id" : id}];
    
    device.name = [aDecoder decodeObjectForKey:@"name"];
    device.connected = [[aDecoder decodeObjectForKey:@"connected"] boolValue];
    device.functions = [aDecoder decodeObjectForKey:@"functions"];
    device.variables = [aDecoder decodeObjectForKey:@"variables"];
    device.type = [[aDecoder decodeObjectForKey:@"type"] integerValue];
    
    return self;
    
}

- (void)encodeWithCoder:(NSCoder *)coder
{
    [coder encodeObject:self.id forKey:@"id"];
    [coder encodeObject:[NSNumber numberWithBool:self.connected] forKey:@"connected"];
    
    if (self.name)
    {
        [coder encodeObject:self.name forKey:@"name"];
    }
    
    if (self.functions)
    {
        [coder encodeObject:self.functions forKey:@"functions"];
    }
    
    if (self.variables)
    {
        [coder encodeObject:self.variables forKey:@"variables"];
    }
    
    if (self.type)
    {
        [coder encodeObject:[NSNumber numberWithInteger:self.type] forKey:@"type"];
    }
    
}

-(instancetype)initWithParams:(NSDictionary *)params
{
    if (self = [super init])
    {
        self.baseURL = [NSURL URLWithString:kSparkAPIBaseURL];

        self.requiresUpdate = NO;

        _name = nil;
        if (![params[@"name"] isKindOfClass:[NSNull class]] && params[@"name"])
        {
            _name = params[@"name"];
        }

        self.connected = [params[@"connected"] boolValue] == YES;

        if (params[@"functions"])
        {
            self.functions = params[@"functions"];
        }

        if (params[@"variables"])
        {
            self.variables = params[@"variables"];
        }

        _id = params[@"id"];

        _type = SparkDeviceTypePhoton;
        if (![params[@"product_id"] isKindOfClass:[NSNull class]])
        {
            if (params[@"product_id"])
            {
                if ([params[@"product_id"] intValue]==SparkDeviceTypeCore)
                {
                    _type = SparkDeviceTypeCore;
                }
                if ([params[@"product_id"] intValue]==SparkDeviceTypeElectron)
                {
                    _type = SparkDeviceTypeElectron;
                }
            }
        }


        if (![params[@"last_app"] isKindOfClass:[NSNull class]])
        {
            if (params[@"last_app"])
            {
                _lastApp = params[@"last_app"];
            }
        }

        if (![params[@"last_heard"] isKindOfClass:[NSNull class]])
        {
            if (params[@"last_heard"])
            {
                // TODO: add to utils class as POSIX time to NSDate
                NSString *dateString = params[@"last_heard"];// "2015-04-18T08:42:22.127Z"
                NSDateFormatter *formatter = [[NSDateFormatter alloc] init];
                [formatter setDateFormat:@"yyyy-MM-dd'T'HH:mm:ss.SSSZ"];
                NSLocale *posix = [[NSLocale alloc] initWithLocaleIdentifier:@"en_US_POSIX"];
                [formatter setLocale:posix];
                _lastHeard = [formatter dateFromString:dateString];
            }
        }

        /*
         // Inactive for now // TODO: re-enable when we can distinguish devices in the cloud
        if (params[@"cc3000_patch_version"]) // check for other version indication strings - ask doc
        {
            self.type = SparkDeviceTypeCore;
            self.version = (params[@"cc3000_patch_version"]);
        }
         */

        if (params[@"device_needs_update"])
        {
            self.requiresUpdate = YES;
        }

        self.manager = [[AFHTTPSessionManager alloc] initWithBaseURL:self.baseURL];
        self.manager.responseSerializer = [AFJSONResponseSerializer serializer];

        if (!self.manager) return nil;

        return self;
    }

    return nil;
}


-(NSURLSessionDataTask *)refresh:(void(^)(NSError* error))completion;
{
    return [[SparkCloud sharedInstance] getDevice:self.id completion:^(SparkDevice *updatedDevice, NSError *error) {
        if (!error)
        {
            if (updatedDevice)
            {
                // if we got an updated device from the cloud - overwrite ALL self's properies with the new device properties
                NSMutableSet *propNames = [NSMutableSet set];
                unsigned int outCount, i;
                objc_property_t *properties = class_copyPropertyList([updatedDevice class], &outCount);
                for (i = 0; i < outCount; i++) {
                    objc_property_t property = properties[i];
                    NSString *propertyName = [[NSString alloc] initWithCString:property_getName(property) encoding:NSStringEncodingConversionAllowLossy];
                    [propNames addObject:propertyName];
                }
                free(properties);

                for (NSString *property in propNames)
                {
                    id value = [updatedDevice valueForKey:property];
                    [self setValue:value forKey:property];
                }
            }
            if (completion)
            {
                completion(nil);
            }
        }
        else
        {
            if (completion)
            {
                completion(error);
            }
        }
    }];
}

<<<<<<< HEAD
-(void)setName:(NSString *)name
{
    [self rename:name completion:nil];
}

-(NSURLSessionDataTask *)getVariable:(NSString *)variableName
        completion:(void(^)(id result, NSError* error))completion
=======
-(void)getVariable:(NSString *)variableName completion:(void(^)(id result, NSError* error))completion
>>>>>>> 2a47004e
{
    // TODO: check variable name exists in list
    // TODO: check response of calling a non existant function

    NSURL *url = [self.baseURL URLByAppendingPathComponent:[NSString stringWithFormat:@"v1/devices/%@/%@", self.id, variableName]];

    [self setAuthHeaderWithAccessToken];

    NSURLSessionDataTask *task = [self.manager GET:[url description] parameters:nil progress:nil success:^(NSURLSessionDataTask * _Nonnull task, id  _Nullable responseObject)
    {
        if (completion)
        {
            NSDictionary *responseDict = responseObject;
            if ([responseDict[@"coreInfo"][@"connected"] boolValue]==NO) // check response
            {
                NSError *err = [self makeErrorWithDescription:@"Device is not connected" code:1001];
                completion(nil,err);
            }
            else
            {
                // check
                completion(responseDict[@"result"],nil);
            }
        }
    } failure:^(NSURLSessionDataTask * _Nullable task, NSError * _Nonnull error)
    {
        if (completion)
        {
            completion(nil,error);
        }
    }];

    return task;
}

-(NSURLSessionDataTask *)callFunction:(NSString *)functionName
      withArguments:(NSArray *)args
         completion:(void (^)(NSNumber *, NSError *))completion
{
    // TODO: check function name exists in list
    // TODO: check response of calling a non existant function

    NSURL *url = [self.baseURL URLByAppendingPathComponent:[NSString stringWithFormat:@"v1/devices/%@/%@", self.id, functionName]];
    NSMutableDictionary *params = [NSMutableDictionary new]; //[self defaultParams];

    if (args) {
        NSMutableArray *argsStr = [[NSMutableArray alloc] initWithCapacity:args.count];
        for (id arg in args)
        {
            [argsStr addObject:[arg description]];
        }
        NSString *argsValue = [argsStr componentsJoinedByString:@","];
        if (argsValue.length > MAX_SPARK_FUNCTION_ARG_LENGTH)
        {
            // TODO: arrange user error/codes in a list
            NSError *err = [self makeErrorWithDescription:[NSString stringWithFormat:@"Maximum argument length cannot exceed %d",MAX_SPARK_FUNCTION_ARG_LENGTH] code:1000];
            if (completion)
                completion(nil,err);
            return nil;
        }

        params[@"args"] = argsValue;
    }

    [self setAuthHeaderWithAccessToken];

    NSURLSessionDataTask *task = [self.manager POST:[url description] parameters:params progress:nil success:^(NSURLSessionDataTask * _Nonnull task, id  _Nullable responseObject)
    {
        if (completion)
        {
            NSDictionary *responseDict = responseObject;
            if ([responseDict[@"connected"] boolValue]==NO)
            {
                NSError *err = [self makeErrorWithDescription:@"Device is not connected" code:1001];
                completion(nil,err);
            }
            else
            {
                // check
                NSNumber *result = responseDict[@"return_value"];
                completion(result,nil);
            }
        }
    } failure:^(NSURLSessionDataTask * _Nullable task, NSError * _Nonnull error)
    {
        if (completion)
        {
            completion(nil,error);
        }
    }];

    return task;
}



-(NSURLSessionDataTask *)unclaim:(void (^)(NSError *))completion
{

    NSURL *url = [self.baseURL URLByAppendingPathComponent:[NSString stringWithFormat:@"v1/devices/%@", self.id]];

//    NSMutableDictionary *params = [self defaultParams];
//    params[@"id"] = self.id;
    [self setAuthHeaderWithAccessToken];

    NSURLSessionDataTask *task = [self.manager DELETE:[url description] parameters:nil success:^(NSURLSessionDataTask * _Nonnull task, id  _Nullable responseObject)
    {
        if (completion)
        {
            NSDictionary *responseDict = responseObject;
            if ([responseDict[@"ok"] boolValue])
                completion(nil);
            else
                completion([self makeErrorWithDescription:@"Could not unclaim device" code:1003]);
        }
    } failure:^(NSURLSessionDataTask * _Nullable task, NSError * _Nonnull error)
    {
         if (completion)
         {
             completion(error);
         }
    }];

    return task;
}

-(NSURLSessionDataTask *)rename:(NSString *)newName completion:(void(^)(NSError* error))completion
{
    NSURL *url = [self.baseURL URLByAppendingPathComponent:[NSString stringWithFormat:@"v1/devices/%@", self.id]];

    // TODO: check name validity before calling API
    NSMutableDictionary *params = [NSMutableDictionary new];// [self defaultParams];
    params[@"name"] = newName;
    [self setAuthHeaderWithAccessToken];


    NSURLSessionDataTask *task = [self.manager PUT:[url description] parameters:params success:^(NSURLSessionDataTask * _Nonnull task, id  _Nullable responseObject) {
        _name = newName;
        if (completion)
        {
            completion(nil);
        }
    } failure:^(NSURLSessionDataTask * _Nullable task, NSError * _Nonnull error) {
         if (completion) // TODO: better erroring handling
         {
             completion(error);
         }
    }];

    return task;
}



#pragma mark Internal use methods
- (NSMutableDictionary *)defaultParams
{
    // TODO: change access token to be passed in header not in body
    if ([SparkCloud sharedInstance].accessToken)
    {
        return [@{@"access_token" : [SparkCloud sharedInstance].accessToken} mutableCopy];
    }
    else return nil;
}

-(void)setAuthHeaderWithAccessToken
{
    NSString *authorization = [NSString stringWithFormat:@"Bearer %@",[SparkCloud sharedInstance].accessToken];
    [self.manager.requestSerializer setValue:authorization forHTTPHeaderField:@"Authorization"];
}


-(NSError *)makeErrorWithDescription:(NSString *)desc code:(NSInteger)errorCode
{

    NSMutableDictionary *errorDetail = [NSMutableDictionary dictionary];
    [errorDetail setValue:desc forKey:NSLocalizedDescriptionKey];
    return [NSError errorWithDomain:@"SparkAPIError" code:errorCode userInfo:errorDetail];
}



-(NSString *)description
{
    NSString *desc = [NSString stringWithFormat:@"<SparkDevice 0x%lx, type: %@, id: %@, name: %@, connected: %@, variables: %@, functions: %@, version: %@, requires update: %@, last app: %@, last heard: %@>",
                      (unsigned long)self,
                      (self.type == SparkDeviceTypeCore) ? @"Core" : @"Photon",
                      self.id,
                      self.name,
                      (self.connected) ? @"true" : @"false",
                      self.variables,
                      self.functions,
                      self.version,
                      (self.requiresUpdate) ? @"true" : @"false",
                      self.lastApp,
                      self.lastHeard];

    return desc;

}


-(NSURLSessionDataTask *)flashKnownApp:(NSString *)knownAppName
          completion:(void (^)(NSError *))completion
{
    NSURL *url = [self.baseURL URLByAppendingPathComponent:[NSString stringWithFormat:@"v1/devices/%@", self.id]];

    NSMutableDictionary *params = [NSMutableDictionary new];
    params[@"app"] = knownAppName;
    [self setAuthHeaderWithAccessToken];

    NSURLSessionDataTask *task = [self.manager PUT:[url description] parameters:params success:^(NSURLSessionDataTask * _Nonnull task, id  _Nullable responseObject)
    {
        NSDictionary *responseDict = responseObject;
        if (responseDict[@"errors"])
        {
            if (completion)
            {
                completion([self makeErrorWithDescription:responseDict[@"errors"][@"error"] code:1005]);
            }
        }
        else
        {
            if (completion) {
                completion(nil);
            }
        }

    } failure:^(NSURLSessionDataTask * _Nullable task, NSError * _Nonnull error)
    {
         if (completion) // TODO: better erroring handling
         {
             completion(error);
         }
    }];

    return task;
}

-(NSURLSessionDataTask *)flashFiles:(NSDictionary *)filesDict
       completion:(void (^)(NSError *))completion // binary
{
    NSURL *url = [self.baseURL URLByAppendingPathComponent:[NSString stringWithFormat:@"v1/devices/%@", self.id]];

    [self setAuthHeaderWithAccessToken];

    NSError *reqError;
    NSMutableURLRequest *request = [self.manager.requestSerializer multipartFormRequestWithMethod:@"PUT" URLString:url.description parameters:@{@"file_type" : @"binary"} constructingBodyWithBlock:^(id<AFMultipartFormData> formData) {
        // check this:
        for (NSString *key in filesDict.allKeys)
        {
            [formData appendPartWithFileData:filesDict[key] name:@"file" fileName:key mimeType:@"application/octet-stream"];
        }
    } error:&reqError];

    if (!reqError)
    {
        NSURLSessionDataTask *task = [self.manager dataTaskWithRequest:request completionHandler:^(NSURLResponse * _Nonnull response, id  _Nullable responseObject, NSError * _Nullable error)
        {
            if (error == nil)
            {
                NSDictionary *responseDict = responseObject;
    //            NSLog(@"flashFiles: %@",responseDict.description);
                if (responseDict[@"error"])
                {
                    if (completion)
                    {
                        completion([self makeErrorWithDescription:responseDict[@"error"] code:1004]);
                    }
                }
                else if (completion)
                {
                    completion(nil);
                }
            }
            else
            {
                // TODO: better erroring handlin
                if (completion)
                {
                    completion(error);
                }
            }
        }];

        return task;
    }
    else
    {
        if (completion)
        {
            completion(reqError);
        }
    }

    return nil;
}

-(void)flashingTimeLeftTimerFunc:(NSTimer *)timer
{
    if (self.flashingTimeLeft > 0)
    {
        self.flashingTimeLeft -= 1;
    }
    else
    {
        [timer invalidate];
    }
}

-(BOOL)isFlashing
{
    return (self.flashingTimeLeft > 0);
}

-(void)setIsFlashing:(BOOL)isFlashing
{
    // TODO: convert this to be working with a subscribe to start flash/end flash event instead of a dumb timer
    if (isFlashing)
    {
        self.flashingTimeLeft = (self.type == SparkDeviceTypePhoton) ? 15 : 30;
        self.flashingTimer = [NSTimer scheduledTimerWithTimeInterval:1.0 target:self selector:@selector(flashingTimeLeftTimerFunc:) userInfo:nil repeats:YES];
    }
    else
    {
        self.flashingTimeLeft = 0;
    }
}


-(id)subscribeToEventsWithPrefix:(NSString *)eventNamePrefix
                         handler:(SparkEventHandler)eventHandler
{
    return [[SparkCloud sharedInstance] subscribeToDeviceEventsWithPrefix:eventNamePrefix deviceID:self.id handler:eventHandler];
}

-(void)unsubscribeFromEventWithID:(id)eventListenerID
{
    [[SparkCloud sharedInstance] unsubscribeFromEventWithID:eventListenerID];
}

@end<|MERGE_RESOLUTION|>--- conflicted
+++ resolved
@@ -33,42 +33,42 @@
 {
     NSString *id = [aDecoder decodeObjectForKey:@"id"];
     SparkDevice *device = [self initWithParams:@{@"id" : id}];
-    
+
     device.name = [aDecoder decodeObjectForKey:@"name"];
     device.connected = [[aDecoder decodeObjectForKey:@"connected"] boolValue];
     device.functions = [aDecoder decodeObjectForKey:@"functions"];
     device.variables = [aDecoder decodeObjectForKey:@"variables"];
     device.type = [[aDecoder decodeObjectForKey:@"type"] integerValue];
-    
+
     return self;
-    
+
 }
 
 - (void)encodeWithCoder:(NSCoder *)coder
 {
     [coder encodeObject:self.id forKey:@"id"];
     [coder encodeObject:[NSNumber numberWithBool:self.connected] forKey:@"connected"];
-    
+
     if (self.name)
     {
         [coder encodeObject:self.name forKey:@"name"];
     }
-    
+
     if (self.functions)
     {
         [coder encodeObject:self.functions forKey:@"functions"];
     }
-    
+
     if (self.variables)
     {
         [coder encodeObject:self.variables forKey:@"variables"];
     }
-    
+
     if (self.type)
     {
         [coder encodeObject:[NSNumber numberWithInteger:self.type] forKey:@"type"];
     }
-    
+
 }
 
 -(instancetype)initWithParams:(NSDictionary *)params
@@ -203,17 +203,8 @@
     }];
 }
 
-<<<<<<< HEAD
--(void)setName:(NSString *)name
-{
-    [self rename:name completion:nil];
-}
-
 -(NSURLSessionDataTask *)getVariable:(NSString *)variableName
         completion:(void(^)(id result, NSError* error))completion
-=======
--(void)getVariable:(NSString *)variableName completion:(void(^)(id result, NSError* error))completion
->>>>>>> 2a47004e
 {
     // TODO: check variable name exists in list
     // TODO: check response of calling a non existant function
