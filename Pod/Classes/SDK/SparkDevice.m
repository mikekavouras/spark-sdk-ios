--- conflicted
+++ resolved
@@ -39,14 +39,8 @@
     device.functions = [aDecoder decodeObjectForKey:@"functions"];
     device.variables = [aDecoder decodeObjectForKey:@"variables"];
     device.type = [[aDecoder decodeObjectForKey:@"type"] integerValue];
-<<<<<<< HEAD
-
-    return self;
-
-=======
     
     return device;
->>>>>>> 3970e387
 }
 
 - (void)encodeWithCoder:(NSCoder *)coder
