--- conflicted
+++ resolved
@@ -34,27 +34,27 @@
     if (self = [super init])
     {
         self.baseURL = [NSURL URLWithString:kSparkAPIBaseURL];
-     
+
         self.requiresUpdate = NO;
-        
+
         _name = nil;
         if (![params[@"name"] isKindOfClass:[NSNull class]] && params[@"name"])
         {
             _name = params[@"name"];
         }
-        
+
         self.connected = [params[@"connected"] boolValue] == YES;
-        
+
         if (params[@"functions"])
         {
             self.functions = params[@"functions"];
         }
-        
+
         if (params[@"variables"])
         {
             self.variables = params[@"variables"];
         }
-        
+
         _id = params[@"id"];
 
         _type = SparkDeviceTypePhoton;
@@ -73,7 +73,7 @@
             }
         }
 
-        
+
         if (![params[@"last_app"] isKindOfClass:[NSNull class]])
         {
             if (params[@"last_app"])
@@ -95,7 +95,7 @@
                 _lastHeard = [formatter dateFromString:dateString];
             }
         }
-        
+
         /*
          // Inactive for now // TODO: re-enable when we can distinguish devices in the cloud
         if (params[@"cc3000_patch_version"]) // check for other version indication strings - ask doc
@@ -104,20 +104,20 @@
             self.version = (params[@"cc3000_patch_version"]);
         }
          */
-        
+
         if (params[@"device_needs_update"])
         {
             self.requiresUpdate = YES;
         }
-        
+
         self.manager = [[AFHTTPSessionManager alloc] initWithBaseURL:self.baseURL];
         self.manager.responseSerializer = [AFJSONResponseSerializer serializer];
 
         if (!self.manager) return nil;
-        
+
         return self;
     }
-    
+
     return nil;
 }
 
@@ -139,7 +139,7 @@
                     [propNames addObject:propertyName];
                 }
                 free(properties);
-                
+
                 for (NSString *property in propNames)
                 {
                     id value = [updatedDevice valueForKey:property];
@@ -166,20 +166,16 @@
     [self rename:name completion:nil];
 }
 
-<<<<<<< HEAD
--(NSURLSessionDataTask *)getVariable:(NSString *)variableName completion:(void(^)(id result, NSError* error))completion
-=======
--(void)getVariable:(NSString *)variableName
+-(NSURLSessionDataTask *)getVariable:(NSString *)variableName
         completion:(void(^)(id result, NSError* error))completion
->>>>>>> 75d6c9ef
 {
     // TODO: check variable name exists in list
     // TODO: check response of calling a non existant function
-    
+
     NSURL *url = [self.baseURL URLByAppendingPathComponent:[NSString stringWithFormat:@"v1/devices/%@/%@", self.id, variableName]];
-    
+
     [self setAuthHeaderWithAccessToken];
-    
+
     NSURLSessionDataTask *task = [self.manager GET:[url description] parameters:nil progress:nil success:^(NSURLSessionDataTask * _Nonnull task, id  _Nullable responseObject)
     {
         if (completion)
@@ -196,7 +192,6 @@
                 completion(responseDict[@"result"],nil);
             }
         }
-<<<<<<< HEAD
     } failure:^(NSURLSessionDataTask * _Nullable task, NSError * _Nonnull error)
     {
         if (completion)
@@ -204,34 +199,17 @@
             completion(nil,error);
         }
     }];
-=======
-    } failure:^(AFHTTPRequestOperation *operation, NSError *error)
-     {
-         if (completion)
-         {
-             completion(nil,error);
-         }
-     }];
-
->>>>>>> 75d6c9ef
-    
+
     return task;
 }
 
-<<<<<<< HEAD
--(NSURLSessionDataTask *)callFunction:(NSString *)functionName withArguments:(NSArray *)args completion:(void (^)(NSNumber *, NSError *))completion
+-(NSURLSessionDataTask *)callFunction:(NSString *)functionName
+      withArguments:(NSArray *)args
+         completion:(void (^)(NSNumber *, NSError *))completion
 {
     // TODO: check function name exists in list
     // TODO: check response of calling a non existant function
-=======
--(void)callFunction:(NSString *)functionName
-      withArguments:(NSArray *)args
-         completion:(void (^)(NSNumber *, NSError *))completion
-{
-    // TODO: check function name exists in list
-    // TODO: check response of calling a non existant function
-    
->>>>>>> 75d6c9ef
+
     NSURL *url = [self.baseURL URLByAppendingPathComponent:[NSString stringWithFormat:@"v1/devices/%@/%@", self.id, functionName]];
     NSMutableDictionary *params = [NSMutableDictionary new]; //[self defaultParams];
 
@@ -250,12 +228,12 @@
                 completion(nil,err);
             return nil;
         }
-            
+
         params[@"args"] = argsValue;
     }
-    
+
     [self setAuthHeaderWithAccessToken];
-    
+
     NSURLSessionDataTask *task = [self.manager POST:[url description] parameters:params progress:nil success:^(NSURLSessionDataTask * _Nonnull task, id  _Nullable responseObject)
     {
         if (completion)
@@ -280,7 +258,7 @@
             completion(nil,error);
         }
     }];
-    
+
     return task;
 }
 
@@ -311,12 +289,8 @@
          {
              completion(error);
          }
-<<<<<<< HEAD
     }];
-=======
-     }];
->>>>>>> 75d6c9ef
-    
+
     return task;
 }
 
@@ -329,7 +303,7 @@
     params[@"name"] = newName;
     [self setAuthHeaderWithAccessToken];
 
-    
+
     NSURLSessionDataTask *task = [self.manager PUT:[url description] parameters:params success:^(NSURLSessionDataTask * _Nonnull task, id  _Nullable responseObject) {
         _name = newName;
         if (completion)
@@ -341,14 +315,8 @@
          {
              completion(error);
          }
-<<<<<<< HEAD
     }];
-=======
-     }];
-    
-
->>>>>>> 75d6c9ef
-    
+
     return task;
 }
 
@@ -374,7 +342,7 @@
 
 -(NSError *)makeErrorWithDescription:(NSString *)desc code:(NSInteger)errorCode
 {
-    
+
     NSMutableDictionary *errorDetail = [NSMutableDictionary dictionary];
     [errorDetail setValue:desc forKey:NSLocalizedDescriptionKey];
     return [NSError errorWithDomain:@"SparkAPIError" code:errorCode userInfo:errorDetail];
@@ -396,47 +364,38 @@
                       (self.requiresUpdate) ? @"true" : @"false",
                       self.lastApp,
                       self.lastHeard];
-    
+
     return desc;
-    
-}
-
-
-<<<<<<< HEAD
--(NSURLSessionDataTask *)flashKnownApp:(NSString *)knownAppName completion:(void (^)(NSError *))completion
-=======
--(void)flashKnownApp:(NSString *)knownAppName
+
+}
+
+
+-(NSURLSessionDataTask *)flashKnownApp:(NSString *)knownAppName
           completion:(void (^)(NSError *))completion
->>>>>>> 75d6c9ef
 {
     NSURL *url = [self.baseURL URLByAppendingPathComponent:[NSString stringWithFormat:@"v1/devices/%@", self.id]];
-    
+
     NSMutableDictionary *params = [NSMutableDictionary new];
     params[@"app"] = knownAppName;
     [self setAuthHeaderWithAccessToken];
-    
+
     NSURLSessionDataTask *task = [self.manager PUT:[url description] parameters:params success:^(NSURLSessionDataTask * _Nonnull task, id  _Nullable responseObject)
     {
         NSDictionary *responseDict = responseObject;
         if (responseDict[@"errors"])
         {
-<<<<<<< HEAD
-            if (completion) {
-=======
             if (completion)
             {
->>>>>>> 75d6c9ef
                 completion([self makeErrorWithDescription:responseDict[@"errors"][@"error"] code:1005]);
             }
         }
         else
-<<<<<<< HEAD
         {
             if (completion) {
                 completion(nil);
             }
         }
-        
+
     } failure:^(NSURLSessionDataTask * _Nullable task, NSError * _Nonnull error)
     {
          if (completion) // TODO: better erroring handling
@@ -444,34 +403,17 @@
              completion(error);
          }
     }];
-    
+
     return task;
 }
 
-
--(NSURLSessionDataTask *)flashFiles:(NSDictionary *)filesDict completion:(void (^)(NSError *))completion // binary
-=======
-            if (completion) {
-                completion(nil);
-            }
-    } failure:^(AFHTTPRequestOperation *operation, NSError *error)
-     {
-         // TODO: better erroring handling
-         if (completion)
-         {
-             completion(error);
-         }
-     }];
-}
-
--(void)flashFiles:(NSDictionary *)filesDict
+-(NSURLSessionDataTask *)flashFiles:(NSDictionary *)filesDict
        completion:(void (^)(NSError *))completion // binary
->>>>>>> 75d6c9ef
 {
     NSURL *url = [self.baseURL URLByAppendingPathComponent:[NSString stringWithFormat:@"v1/devices/%@", self.id]];
-    
+
     [self setAuthHeaderWithAccessToken];
-    
+
     NSError *reqError;
     NSMutableURLRequest *request = [self.manager.requestSerializer multipartFormRequestWithMethod:@"PUT" URLString:url.description parameters:@{@"file_type" : @"binary"} constructingBodyWithBlock:^(id<AFMultipartFormData> formData) {
         // check this:
@@ -480,7 +422,7 @@
             [formData appendPartWithFileData:filesDict[key] name:@"file" fileName:key mimeType:@"application/octet-stream"];
         }
     } error:&reqError];
-    
+
     if (!reqError)
     {
         NSURLSessionDataTask *task = [self.manager dataTaskWithRequest:request completionHandler:^(NSURLResponse * _Nonnull response, id  _Nullable responseObject, NSError * _Nullable error)
@@ -510,7 +452,7 @@
                 }
             }
         }];
-        
+
         return task;
     }
     else
@@ -520,7 +462,7 @@
             completion(reqError);
         }
     }
-    
+
     return nil;
 }
 
