--- conflicted
+++ resolved
@@ -76,12 +76,8 @@
  *  @param variableName Variable name
  *  @param completion   Completion block to be called when function completes with the variable value retrieved (as id/AnyObject) or NSError object in case on an error
  */
-<<<<<<< HEAD
--(NSURLSessionDataTask *)getVariable:(NSString *)variableName completion:(void(^)(id result, NSError* error))completion;
-=======
--(void)getVariable:(NSString * _Nonnull)variableName
-        completion:(void(^ _Nullable)(id _Nullable result, NSError * _Nullable error))completion;
->>>>>>> 75d6c9ef
+-(NSURLSessionDataTask * _Nullable)getVariable:(NSString * _Nonnull)variableName
+                          completion:(void(^ _Nullable)(id _Nullable result, NSError * _Nullable error))completion;
 
 /**
  *  Call a function on the device
@@ -90,13 +86,9 @@
  *  @param args         Array of arguments to pass to the function on the device. Arguments will be converted to string maximum length 63 chars.
  *  @param completion   Completion block will be called when function was invoked on device. First argument of block is the integer return value of the function, second is NSError object in case of an error invoking the function
  */
-<<<<<<< HEAD
--(NSURLSessionDataTask *)callFunction:(NSString *)functionName withArguments:(NSArray *)args completion:(void (^)(NSNumber *, NSError *))completion;
-=======
--(void)callFunction:(NSString * _Nonnull)functionName
-      withArguments:(NSArray * _Nullable)args
-         completion:(void (^ _Nullable)(NSNumber * _Nullable, NSError * _Nullable))completion;
->>>>>>> 75d6c9ef
+-(NSURLSessionDataTask * _Nullable)callFunction:(NSString * _Nonnull)functionName
+                                  withArguments:(NSArray * _Nullable)args
+                                     completion:(void (^ _Nullable)(NSNumber * _Nullable, NSError * _Nullable))completion;
 
 /*
 -(void)addEventHandler:(NSString *)eventName handler:(void(^)(void))handler;
@@ -111,22 +103,14 @@
  *  @param completion Completion block called when function completes with NSError object in case of an error or nil if success.
  *
  */
-<<<<<<< HEAD
--(NSURLSessionDataTask *)refresh:(void(^)(NSError* error))completion;
-=======
--(void)refresh:(void(^ _Nullable)(NSError * _Nullable error))completion;
->>>>>>> 75d6c9ef
+-(NSURLSessionDataTask * _Nullable)refresh:(void(^ _Nullable)(NSError * _Nullable error))completion;
 
 /**
  *  Remove device from current logged in user account
  *
  *  @param completion Completion block called when function completes with NSError object in case of an error or nil if success.
  */
-<<<<<<< HEAD
--(NSURLSessionDataTask *)unclaim:(void(^)(NSError* error))completion;
-=======
--(void)unclaim:(void(^ _Nullable)(NSError * _Nullable error))completion;
->>>>>>> 75d6c9ef
+-(NSURLSessionDataTask * _Nullable)unclaim:(void(^ _Nullable)(NSError * _Nullable error))completion;
 
 /*
 -(void)compileAndFlash:(NSString *)sourceCode completion:(void(^)(NSError* error))completion;
@@ -139,12 +123,8 @@
  *  @param newName      New device name
  *  @param completion   Completion block called when function completes with NSError object in case of an error or nil if success.
  */
-<<<<<<< HEAD
--(NSURLSessionDataTask *)rename:(NSString *)newName completion:(void(^)(NSError* error))completion;
-=======
--(void)rename:(NSString * _Nonnull)newName
-   completion:(void(^ _Nullable)(NSError * _Nullable error))completion;
->>>>>>> 75d6c9ef
+-(NSURLSessionDataTask * _Nullable)rename:(NSString * _Nonnull)newName
+                               completion:(void(^ _Nullable)(NSError * _Nullable error))completion;
 
 /**
  *  Flash files to device
@@ -152,25 +132,17 @@
  *  @param filesDict    files dictionary in the following format: @{@"filename.bin" : <NSData>, ...} - that is a NSString filename as key and NSData blob as value. More than one file can be flashed. Data is alway binary.
  *  @param completion   Completion block called when function completes with NSError object in case of an error or nil if success. NSError.localized descripion will contain a detailed error report in case of a
  */
-<<<<<<< HEAD
--(NSURLSessionDataTask *)flashFiles:(NSDictionary *)filesDict completion:(void(^)(NSError* error))completion; //@{@"<filename>" : NSData, ...}
-=======
--(void)flashFiles:(NSDictionary * _Nonnull)filesDict
-       completion:(void(^ _Nullable)(NSError * _Nullable error))completion; //@{@"<filename>" : NSData, ...}
->>>>>>> 75d6c9ef
+-(NSURLSessionDataTask * _Nullable)flashFiles:(NSDictionary * _Nonnull)filesDict
+                                   completion:(void(^ _Nullable)(NSError * _Nullable error))completion; //@{@"<filename>" : NSData, ...}
 
 /**
  *  Flash known firmware images to device
  *
- *  @param knownAppName    NSString of known app name. Currently @"tinker" is supported. 
+ *  @param knownAppName    NSString of known app name. Currently @"tinker" is supported.
  *  @param completion      Completion block called when function completes with NSError object in case of an error or nil if success. NSError.localized descripion will contain a detailed error report in case of a
  */
-<<<<<<< HEAD
--(NSURLSessionDataTask *)flashKnownApp:(NSString *)knownAppName completion:(void (^)(NSError *))completion; // knownAppName = @"tinker", @"blinky", ... see http://docs.
-=======
--(void)flashKnownApp:(NSString * _Nonnull)knownAppName
-          completion:(void (^ _Nullable)(NSError * _Nullable))completion; // knownAppName = @"tinker", @"blinky", ... see http://docs.
->>>>>>> 75d6c9ef
+-(NSURLSessionDataTask * _Nullable)flashKnownApp:(NSString * _Nonnull)knownAppName
+                                      completion:(void (^ _Nullable)(NSError * _Nullable))completion; // knownAppName = @"tinker", @"blinky", ... see http://docs.
 
 //-(void)compileAndFlashFiles:(NSDictionary *)filesDict completion:(void(^)(NSError* error))completion; //@{@"<filename>" : @"<file contents>"}
 //-(void)complileFiles:(NSDictionary *)filesDict completion:(void(^)(NSData *resultBinary, NSError* error))completion; //@{@"<filename>" : @"<file contents>"}
